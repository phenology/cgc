import numpy as np

import dask.array as da
from dask.distributed import get_client, rejoin, secede


def _distance(Z, X, Y, epsilon):
    """ Distance function """
    Y = Y + epsilon
    d = da.dot(X, Y) - da.dot(Z, da.log(Y))
    return d


def _initialize_clusters(n_el, n_clusters):
    """ Initialize cluster occupation matrix """
    cluster_idx = da.mod(da.arange(n_el), n_clusters)
    cluster_idx = da.random.permutation(cluster_idx)
    # TODO: check if Z shape is larger than max int32?
    eye = da.eye(n_clusters, dtype=np.int32)
    return eye[cluster_idx]


def coclustering(Z, nclusters_row, nclusters_col, errobj, niters, epsilon,
                 run_on_worker=False):
    """
    Run the co-clustering, Dask implementation

    :param Z: m x n data matrix
<<<<<<< HEAD
    :param nclusters_row: number of row clusters
    :param nclusters_col: number of column clusters
    :param errobj: convergence threshold for the objective function
    :param niters: maximum number of iterations
    :param epsilon: numerical parameter, avoids zero arguments in log
    :return: has converged, number of iterations performed, final row and
=======
    :param nclusters_row: num row clusters
    :param nclusters_col: num col clusters
    :param errobj: precision of obj fun for convergence
    :param niters: max iterations
    :param epsilon: precision of matrix elements
    :param run_on_worker: whether the function is submitted to a Dask worker
    :return: has converged, number of iterations performed. final row and
>>>>>>> 35b7391c
    column clustering, error value
    """
    client = get_client()

    [m, n] = Z.shape

    R = _initialize_clusters(m, nclusters_row)
    C = _initialize_clusters(n, nclusters_col)

    e, old_e = 2 * errobj, 0
    s = 0
    converged = False

    Gavg = Z.mean()

    while (not converged) & (s < niters):
        # Calculate cluster based averages
        CoCavg = (da.dot(da.dot(R.T, Z), C) + Gavg * epsilon) / (
            da.dot(da.dot(R.T, da.ones((m, n))), C) + epsilon)

        # Calculate distance based on row approximation
        d_row = _distance(Z, da.ones((m, n)), da.dot(C, CoCavg.T), epsilon)
        # Assign to best row cluster
        row_clusters = da.argmin(d_row, axis=1)
        R = da.eye(nclusters_row, dtype=np.int32)[row_clusters]

        # Calculate distance based on column approximation
        d_col = _distance(Z.T, da.ones((n, m)), da.dot(R, CoCavg), epsilon)
        # Assign to best column cluster
        col_clusters = da.argmin(d_col, axis=1)
        C = da.eye(nclusters_col, dtype=np.int32)[col_clusters]

        # Error value (actually just the column components really)
        old_e = e
        minvals = da.min(d_col, axis=1)
        # power 1 divergence, power 2 euclidean
        e = da.sum(da.power(minvals, 1))
        row_clusters, col_clusters, e = client.persist([row_clusters,
                                                        col_clusters,
                                                        e])
        if run_on_worker:
            # this is workaround for e.compute() for a function that runs
            # on a worker with multiple threads
            # https://github.com/dask/distributed/issues/3827
            e = client.compute(e)
            secede()
            e = e.result()
            rejoin()
        else:
            e.compute()

        converged = abs(e - old_e) < errobj
        s = s + 1

    return converged, s, row_clusters, col_clusters, e<|MERGE_RESOLUTION|>--- conflicted
+++ resolved
@@ -26,22 +26,13 @@
     Run the co-clustering, Dask implementation
 
     :param Z: m x n data matrix
-<<<<<<< HEAD
-    :param nclusters_row: number of row clusters
+    :param nclusters_row: num row clusters
     :param nclusters_col: number of column clusters
     :param errobj: convergence threshold for the objective function
     :param niters: maximum number of iterations
     :param epsilon: numerical parameter, avoids zero arguments in log
-    :return: has converged, number of iterations performed, final row and
-=======
-    :param nclusters_row: num row clusters
-    :param nclusters_col: num col clusters
-    :param errobj: precision of obj fun for convergence
-    :param niters: max iterations
-    :param epsilon: precision of matrix elements
     :param run_on_worker: whether the function is submitted to a Dask worker
     :return: has converged, number of iterations performed. final row and
->>>>>>> 35b7391c
     column clustering, error value
     """
     client = get_client()
