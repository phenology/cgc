import concurrent.futures
import dask.distributed
import logging

from concurrent.futures import ThreadPoolExecutor
from dask.distributed import Client

from . import coclustering_dask
from . import coclustering_numpy

logger = logging.getLogger(__name__)


class Coclustering(object):
<<<<<<< HEAD
    def __init__(self,
                 Z,
                 nclusters_row,
                 nclusters_col,
                 conv_threshold=1.e-5,
                 max_iterations=1,
                 nruns=1,
                 epsilon=1.e-8):
=======
    """
    Perform the co-clustering analysis of a 2D array
    """
    def __init__(self, Z, nclusters_row, nclusters_col, conv_threshold=1.e-5,
                 max_iterations=1, nruns=1, epsilon=1.e-8):
>>>>>>> 9c928e9f
        """
        Initialize the object

        :param Z: m x n data matrix
        :param nclusters_row: number of row clusters
        :param nclusters_col: number of column clusters
        :param conv_threshold: convergence threshold for the objective function
        :param max_iterations: maximum number of iterations
        :param nruns: number of differntly-initialized runs
        :param epsilon: numerical parameter, avoids zero arguments in log
        """
        self.Z = Z
        self.nclusters_row = nclusters_row
        self.nclusters_col = nclusters_col
        self.conv_threshold = conv_threshold
        self.max_iterations = max_iterations
        self.nruns = nruns
        self.epsilon = epsilon

        self.client = None

        self.row_clusters = None
        self.col_clusters = None
        self.error = None

    def run_with_dask(self, client=None, low_memory=False):
        """
        Run the co-clustering with Dask

        :param client: Dask client
        :param low_memory: if true, use a memory-conservative algorithm
        """
        self.client = client if client is not None else Client()

        if low_memory:
            self._dask_runs_memory()
        else:
            self._dask_runs_performance()

    def run_with_threads(self, nthreads=1, low_memory=False):
        """
        Run the co-clustering using an algorithm based on numpy + threading
        (only suitable for local runs)

        :param nthreads: number of threads
        """
        with ThreadPoolExecutor(max_workers=nthreads) as executor:
            futures = {
                executor.submit(coclustering_numpy.coclustering, self.Z,
                                self.nclusters_row, self.nclusters_col,
                                self.conv_threshold, self.max_iterations,
                                self.epsilon, low_memory): r
                for r in range(self.nruns)
            }
            row_min, col_min, e_min = None, None, 0.
            r = 0
            for future in concurrent.futures.as_completed(futures):
                logger.info(f'Waiting for run {r} ..')
                converged, niters, row, col, e = future.result()
                logger.info(f'Error = {e}')
                if converged:
                    logger.info(f'Run converged in {niters} iterations')
                else:
                    logger.warning(f'Run not converged in {niters} iterations')
                if e < e_min:
                    row_min, col_min, e_min = row, col, e
                r += 1
        self.row_clusters = row_min
        self.col_clusters = col_min
        self.error = e_min

    def run_serial(self):
        raise NotImplementedError

    def _dask_runs_memory(self):
        """ Memory efficient Dask implementation: sequential runs """
        row_min, col_min, e_min = None, None, 0.
        for r in range(self.nruns):
            logger.info(f'Run {r} ..')
            converged, niters, row, col, e = coclustering_dask.coclustering(
                self.Z, self.nclusters_row, self.nclusters_col,
                self.conv_threshold, self.max_iterations, self.epsilon)
            e = e.compute()
            logger.info(f'Error = {e}')
            if converged:
                logger.info(f'Run converged in {niters} iterations')
            else:
                logger.warning(f'Run not converged in {niters} iterations')
            if e < e_min:
                row_min, col_min, e_min = row, col, e
        self.row_clusters = row_min.compute()
        self.col_clusters = col_min.compute()
        self.error = e_min

    def _dask_runs_performance(self):
        """
        Faster but memory-intensive Dask implementation: all runs are
        simultaneosly submitted to the scheduler
        """
        Z = self.client.scatter(self.Z)
        futures = [
            self.client.submit(coclustering_dask.coclustering,
                               Z,
                               self.nclusters_row,
                               self.nclusters_col,
                               self.conv_threshold,
                               self.max_iterations,
                               self.epsilon,
                               run_on_worker=True,
                               pure=False) for r in range(self.nruns)
        ]
        row_min, col_min, e_min = None, None, 0.
        r = 0
        for future, result in dask.distributed.as_completed(
                futures, with_results=True, raise_errors=False):
            logger.info(f'Waiting for run {r} ..')
            converged, niters, row, col, e = result
            logger.info(f'Error = {e}')
            if converged:
                logger.info(f'Run converged in {niters} iterations')
            else:
                logger.warning(f'Run not converged in {niters} iterations')
            if e < e_min:
                row_min, col_min, e_min = row, col, e
            r += 1
        self.row_clusters = row_min.compute()
        self.col_clusters = col_min.compute()
        self.error = e_min<|MERGE_RESOLUTION|>--- conflicted
+++ resolved
@@ -12,22 +12,11 @@
 
 
 class Coclustering(object):
-<<<<<<< HEAD
-    def __init__(self,
-                 Z,
-                 nclusters_row,
-                 nclusters_col,
-                 conv_threshold=1.e-5,
-                 max_iterations=1,
-                 nruns=1,
-                 epsilon=1.e-8):
-=======
     """
     Perform the co-clustering analysis of a 2D array
     """
     def __init__(self, Z, nclusters_row, nclusters_col, conv_threshold=1.e-5,
                  max_iterations=1, nruns=1, epsilon=1.e-8):
->>>>>>> 9c928e9f
         """
         Initialize the object
 
