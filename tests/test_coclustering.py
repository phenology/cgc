--- conflicted
+++ resolved
@@ -47,10 +47,11 @@
                                           [0, 1, 0, 1, 0, 1, 0, 1])
         coclustering.client = client
         coclustering._dask_runs_performance()
-<<<<<<< HEAD
-        assert isinstance(coclustering.row_clusters, np.ndarray)
-        assert isinstance(coclustering.col_clusters, np.ndarray)
-        assert np.isclose(coclustering.error, -1430.4432279784644)
+        np.testing.assert_equal(coclustering.row_clusters,
+                                [3, 0, 1, 4, 0, 2, 2, 2, 3, 4])
+        np.testing.assert_equal(coclustering.col_clusters,
+                                [0, 0, 0, 1, 0, 0, 1, 1])
+        assert np.isclose(coclustering.error, -11554.1406004284)
 
     def test_nruns_completed_threads(self, coclustering):
         coclustering.run_with_threads(nthreads=1)
@@ -62,11 +63,4 @@
         coclustering.run_with_dask(client)
         assert coclustering.nruns_completed == 10
         coclustering.run_with_dask(client, low_memory=True)
-        assert coclustering.nruns_completed == 20
-=======
-        np.testing.assert_equal(coclustering.row_clusters,
-                                [3, 0, 1, 4, 0, 2, 2, 2, 3, 4])
-        np.testing.assert_equal(coclustering.col_clusters,
-                                [0, 0, 0, 1, 0, 0, 1, 1])
-        assert np.isclose(coclustering.error, -11554.1406004284)
->>>>>>> 970744bc
+        assert coclustering.nruns_completed == 20