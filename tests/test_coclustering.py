--- conflicted
+++ resolved
@@ -12,22 +12,12 @@
     m, n = 10, 8
     ncl_row, ncl_col = 5, 2
     Z = np.random.randint(100, size=(m, n)).astype('float64')
-<<<<<<< HEAD
     return Coclustering(Z, nclusters_row=ncl_row, nclusters_col=ncl_col,
                         conv_threshold=1.e-5, max_iterations=100, nruns=1,
                         epsilon=1.e-8,
                         row_clusters_init=[0, 1, 2, 3, 4, 0, 1, 2, 3, 4],
                         col_clusters_init=[0, 1, 0, 1, 0, 1, 0, 1]
                         )
-=======
-    return Coclustering(Z,
-                        nclusters_row=ncl_row,
-                        nclusters_col=ncl_col,
-                        conv_threshold=1.e-5,
-                        max_iterations=100,
-                        nruns=1,
-                        epsilon=1.e-8)
->>>>>>> 378158ea
 
 
 class TestCoclustering:
@@ -36,13 +26,7 @@
         assert coclustering.results.col_clusters is None
 
     def test_run_with_threads(self, coclustering):
-<<<<<<< HEAD
         coclustering.run_with_threads(nthreads=2)
-=======
-        coclustering.run_with_threads(
-            nthreads=2,
-            row_clusters=[0, 1, 2, 3, 4, 0, 1, 2, 3, 4],
-            col_clusters=[0, 1, 0, 1, 0, 1, 0, 1])
         np.testing.assert_equal(coclustering.results.row_clusters,
                                 [3, 0, 1, 4, 0, 2, 2, 2, 3, 4])
         np.testing.assert_equal(coclustering.results.col_clusters,
@@ -50,12 +34,7 @@
         assert np.isclose(coclustering.results.error, -11554.1406004284)
 
     def test_run_with_threads_lowmem(self, coclustering):
-        coclustering.run_with_threads(
-            nthreads=2,
-            row_clusters=[0, 1, 2, 3, 4, 0, 1, 2, 3, 4],
-            col_clusters=[0, 1, 0, 1, 0, 1, 0, 1],
-            low_memory=True)
->>>>>>> 378158ea
+        coclustering.run_with_threads(nthreads=2, low_memory=True)
         np.testing.assert_equal(coclustering.results.row_clusters,
                                 [3, 0, 1, 4, 0, 2, 2, 2, 3, 4])
         np.testing.assert_equal(coclustering.results.col_clusters,
@@ -63,14 +42,7 @@
         assert np.isclose(coclustering.results.error, -11554.1406004284)
 
     def test_dask_runs_memory(self, client, coclustering):
-<<<<<<< HEAD
-        coclustering.run_with_dask(low_memory=True)
-=======
-        coclustering.run_with_dask(client=client,
-                                   low_memory=True,
-                                   row_clusters=[0, 1, 2, 3, 4, 0, 1, 2, 3, 4],
-                                   col_clusters=[0, 1, 0, 1, 0, 1, 0, 1])
->>>>>>> 378158ea
+        coclustering.run_with_dask(client=client, low_memory=True)
         np.testing.assert_equal(coclustering.results.row_clusters,
                                 [3, 0, 1, 4, 0, 2, 2, 2, 3, 4])
         np.testing.assert_equal(coclustering.results.col_clusters,
@@ -78,14 +50,7 @@
         assert np.isclose(coclustering.results.error, -11554.1406004284)
 
     def test_dask_runs_performance(self, client, coclustering):
-<<<<<<< HEAD
         coclustering.run_with_dask(client=client, low_memory=False)
-=======
-        coclustering.run_with_dask(client=client,
-                                   low_memory=False,
-                                   row_clusters=[0, 1, 2, 3, 4, 0, 1, 2, 3, 4],
-                                   col_clusters=[0, 1, 0, 1, 0, 1, 0, 1])
->>>>>>> 378158ea
         np.testing.assert_equal(coclustering.results.row_clusters,
                                 [3, 0, 1, 4, 0, 2, 2, 2, 3, 4])
         np.testing.assert_equal(coclustering.results.col_clusters,
