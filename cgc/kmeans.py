--- conflicted
+++ resolved
@@ -55,7 +55,6 @@
         :param output_filename: name of the file where to write the results
         :type output_filename: str
         """
-
         # Input parameters -----------------
         self.row_clusters = row_clusters
         self.col_clusters = col_clusters
@@ -157,7 +156,6 @@
         and minimum values, for each co-cluster group.
         Normalize them to [0, 1]
         """
-<<<<<<< HEAD
         cl = (self.row_clusters, self.col_clusters)
         ncl = (self.n_row_clusters, self.n_col_clusters)
 
@@ -172,30 +170,6 @@
         features[..., 5] = calculate_cluster_feature(self.Z, np.min, cl, ncl)
 
         self.stat_measures = features[~np.isnan(features)].reshape((-1, 6))
-=======
-        row_clusters = np.unique(self.row_clusters)
-        col_clusters = np.unique(self.col_clusters)
-        self.stat_measures = np.zeros(
-            (len(row_clusters) * len(col_clusters), 6))
-
-        # Loop over co-clusters
-        for ir, r in enumerate(row_clusters):
-            idx_rows, = np.where(self.row_clusters == r)
-            for ic, c in enumerate(col_clusters):
-                idx_cols, = np.where(self.col_clusters == c)
-                rr, cc = np.meshgrid(idx_rows, idx_cols)
-                Z = self.Z[rr, cc]
-
-                idx = np.ravel_multi_index(
-                    (ir, ic), (len(row_clusters), len(col_clusters)))
-
-                self.stat_measures[idx, 0] = Z.mean()
-                self.stat_measures[idx, 1] = Z.std()
-                self.stat_measures[idx, 2] = np.percentile(Z, 5)
-                self.stat_measures[idx, 3] = np.percentile(Z, 95)
-                self.stat_measures[idx, 4] = Z.max()
-                self.stat_measures[idx, 5] = Z.min()
->>>>>>> 354615e0
 
         # Normalize all statistics to [0, 1]
         minimum = self.stat_measures.min(axis=0)
