--- conflicted
+++ resolved
@@ -22,25 +22,22 @@
     """
     Perform a co-clustering refinement using k-means.
 
-    :param Z: m x n matrix of spatial-temporal data. Usually each row is a
-        time-series of a spatial grid.
+    :param Z: Data array (N dimensions).
     :type Z: numpy.ndarray or dask.array.Array
-    :param row_clusters: m x 1 row cluster array.
-    :type row_clusters: class:`numpy.ndarray`
-    :param col_clusters: n x 1 column cluster array.
-    :type col_clusters: class:`numpy.ndarray`
-    :param n_row_clusters: number of row clusters
-    :type n_row_clusters: int
-    :param n_col_clusters: number of column clusters
-    :type n_col_clusters: int
-    :param k_range: range of the number of clusters, i.e. value "k"
+    :param clusters: Iterable with length N. It should contain the cluster
+        labels for each dimension, following the same ordering as for Z
+    :type clusters: tuple, list, or numpy.ndarray
+    :param nclusters: Iterable with length N. It should contains the number of
+        clusters in each dimension, following the same ordering as for Z.
+    :type nclusters: tuple, list, or numpy.ndarray
+    :param k_range: Range of the number of clusters, i.e. value "k"
     :type k_range: range
-    :param max_k_ratio: ratio of the maximum k to the total number of
+    :param max_k_ratio: Ratio of the maximum k to the total number of
         clusters. it will be ignored if "k_range" is given. defaults to 0.8
     :type max_k_ratio: float, optional
-    :param kmean_max_iter: maximum number of iterations of the KMeans
+    :param kmean_max_iter: Maximum number of iterations of k-means.
     :type kmean_max_iter: int
-    :param output_filename: name of the file where to write the results
+    :param output_filename: Name of the file where to write the results.
     :type output_filename: str
     """
     def __init__(self,
@@ -51,29 +48,6 @@
                  max_k_ratio=0.8,
                  kmean_max_iter=100,
                  output_filename=''):
-<<<<<<< HEAD
-=======
-        """
-        Set up Kmeans object.
-
-        :param Z: m x n matrix of spatial-temporal data.
-        :type Z: class:`numpy.ndarray`
-        :param clusters: list of cluster arrays.
-        :type clusters: list
-        :param nclusters: number of clusters
-        :type nclusters: int
-        :param k_range: range of the number of clusters, i.e. value "k"
-        :type k_range: range
-        :param max_k_ratio: ratio of the maximum k to the total number of
-                            clusters. it will be ignored if "k_range" is given.
-                            defaults to 0.8
-        :type max_k_ratio: float, optional
-        :param kmean_max_iter: maximum number of iterations of the KMeans
-        :type kmean_max_iter: int
-        :param output_filename: name of the file where to write the results
-        :type output_filename: str
-        """
->>>>>>> 438f0417
         # Input parameters -----------------
         self.clusters = clusters
         self.nclusters = nclusters
