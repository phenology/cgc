import concurrent.futures
import dask.distributed
import json
import logging

from concurrent.futures import ThreadPoolExecutor
from dask.distributed import Client

from . import __version__
from . import coclustering_dask
from . import coclustering_numpy

logger = logging.getLogger(__name__)


class Coclustering(object):
    """
    Perform the co-clustering analysis of a 2D array
    """
    def __init__(self, Z, nclusters_row, nclusters_col, conv_threshold=1.e-5,
                 max_iterations=1, nruns=1, epsilon=1.e-8, output_filename=''):
        """
        Initialize the object

        :param Z: m x n data matrix
        :param nclusters_row: number of row clusters
        :param nclusters_col: number of column clusters
        :param conv_threshold: convergence threshold for the objective function
        :param max_iterations: maximum number of iterations
        :param nruns: number of differently-initialized runs
        :param epsilon: numerical parameter, avoids zero arguments in log
        :param output_filename: name of the file where to write the clusters
        """
        self.Z = Z
        self.nclusters_row = nclusters_row
        self.nclusters_col = nclusters_col
        self.conv_threshold = conv_threshold
        self.max_iterations = max_iterations
        self.nruns = nruns
        self.epsilon = epsilon
        self.output_filename = output_filename

        self.client = None

        self.row_clusters = None
        self.col_clusters = None
        self.error = None

    def run_with_dask(self, client=None, low_memory=False):
        """
        Run the co-clustering with Dask

        :param client: Dask client
        :param low_memory: if true, use a memory-conservative algorithm
        """
        self.client = client if client is not None else Client()

        if low_memory:
            self._dask_runs_memory()
        else:
            self._dask_runs_performance()
        self._write_clusters()

    def run_with_threads(self, nthreads=1):
        """
        Run the co-clustering using an algorithm based on numpy + threading
        (only suitable for local runs)

        :param nthreads: number of threads
        """
        with ThreadPoolExecutor(max_workers=nthreads) as executor:
            futures = {
                executor.submit(coclustering_numpy.coclustering,
                                self.Z,
                                self.nclusters_row,
                                self.nclusters_col,
                                self.conv_threshold,
                                self.max_iterations,
                                self.epsilon,
                                row_clusters_init=self.row_clusters,
                                col_clusters_init=self.col_clusters):
                r for r in range(self.nruns)
            }
            row_min, col_min, e_min = None, None, 0.
            r = 0
            for future in concurrent.futures.as_completed(futures):
                logger.info(f'Waiting for run {r} ..')
                converged, niters, row, col, e = future.result()
                logger.info(f'Error = {e}')
                if converged:
                    logger.info(f'Run converged in {niters} iterations')
                else:
                    logger.warning(f'Run not converged in {niters} iterations')
                if e < e_min:
                    row_min, col_min, e_min = row, col, e
                r += 1
        self.row_clusters = row_min
        self.col_clusters = col_min
        self.error = e_min
        self._write_clusters()

    def run_serial(self):
        raise NotImplementedError

    def _dask_runs_memory(self):
        """ Memory efficient Dask implementation: sequential runs """
        row_min, col_min, e_min = None, None, 0.
        for r in range(self.nruns):
            logger.info(f'Run {r} ..')
            converged, niters, row, col, e = coclustering_dask.coclustering(
                self.Z,
                self.nclusters_row,
                self.nclusters_col,
                self.conv_threshold,
                self.max_iterations,
                self.epsilon,
                row_clusters_init=self.row_clusters,
                col_clusters_init=self.col_clusters
            )
            logger.info(f'Error = {e}')
            if converged:
                logger.info(f'Run converged in {niters} iterations')
            else:
                logger.warning(f'Run not converged in {niters} iterations')
            if e < e_min:
                row_min, col_min, e_min = row, col, e
        self.row_clusters = row_min.compute()
        self.col_clusters = col_min.compute()
        self.error = e_min

    def _dask_runs_performance(self):
        """
        Faster but memory-intensive Dask implementation: all runs are
        simultaneosly submitted to the scheduler
        """
        Z = self.client.scatter(self.Z)
        futures = [self.client.submit(coclustering_dask.coclustering,
                                      Z,
                                      self.nclusters_row,
                                      self.nclusters_col,
                                      self.conv_threshold,
                                      self.max_iterations,
                                      self.epsilon,
                                      row_clusters_init=self.row_clusters,
                                      col_clusters_init=self.col_clusters,
                                      run_on_worker=True,
                                      pure=False)
                   for r in range(self.nruns)]
        row_min, col_min, e_min = None, None, 0.
        r = 0
        for future, result in dask.distributed.as_completed(
                futures,
                with_results=True,
                raise_errors=False):
            logger.info(f'Waiting for run {r} ..')
            converged, niters, row, col, e = result
            logger.info(f'Error = {e}')
            if converged:
                logger.info(f'Run converged in {niters} iterations')
            else:
                logger.warning(f'Run not converged in {niters} iterations')
            if e < e_min:
                row_min, col_min, e_min = row, col, e
            r += 1
        self.row_clusters = row_min.compute()
        self.col_clusters = col_min.compute()
        self.error = e_min

<<<<<<< HEAD
    def set_initial_clusters(self, row_clusters, col_clusters):
        """
        Set initial cluster assignment

        :param row_clusters: initial row clusters
        :param col_clusters: initial column clusters
        """
        if (not (row_clusters is None and col_clusters is None)
                and self.nruns > 1):
            logging.warning('Multiple runs with the same cluster '
                            'initialization will be performed.')
        self.row_clusters = row_clusters
        self.col_clusters = col_clusters
=======
    def _write_clusters(self):
        if self.output_filename:
            with open(self.output_filename, 'w') as f:
                data = {
                    'cgc_version': __version__,
                    'error': self.error,
                    'row_clusters': self.row_clusters.tolist(),
                    'col_clusters': self.col_clusters.tolist()
                }
                json.dump(data, f, indent=4)
>>>>>>> 54e86ea7
<|MERGE_RESOLUTION|>--- conflicted
+++ resolved
@@ -166,7 +166,6 @@
         self.col_clusters = col_min.compute()
         self.error = e_min
 
-<<<<<<< HEAD
     def set_initial_clusters(self, row_clusters, col_clusters):
         """
         Set initial cluster assignment
@@ -180,7 +179,7 @@
                             'initialization will be performed.')
         self.row_clusters = row_clusters
         self.col_clusters = col_clusters
-=======
+
     def _write_clusters(self):
         if self.output_filename:
             with open(self.output_filename, 'w') as f:
@@ -190,5 +189,4 @@
                     'row_clusters': self.row_clusters.tolist(),
                     'col_clusters': self.col_clusters.tolist()
                 }
-                json.dump(data, f, indent=4)
->>>>>>> 54e86ea7
+                json.dump(data, f, indent=4)