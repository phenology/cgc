import concurrent.futures
import dask.distributed
import json
import logging

from concurrent.futures import ThreadPoolExecutor
from dask.distributed import Client

from . import __version__
from . import coclustering_dask
from . import coclustering_numpy

logger = logging.getLogger(__name__)


class Coclustering(object):
    """
    Perform the co-clustering analysis of a 2D array
    """
    def __init__(self, Z, nclusters_row, nclusters_col, conv_threshold=1.e-5,
                 max_iterations=1, nruns=1, epsilon=1.e-8, output_filename=''):
        """
        Initialize the object

        :param Z: m x n data matrix
        :param nclusters_row: number of row clusters
        :param nclusters_col: number of column clusters
        :param conv_threshold: convergence threshold for the objective function
        :param max_iterations: maximum number of iterations
        :param nruns: number of differntly-initialized runs
        :param epsilon: numerical parameter, avoids zero arguments in log
        :param output_filename: name of the file where to write the clusters
        """
        self.Z = Z
        self.nclusters_row = nclusters_row
        self.nclusters_col = nclusters_col
        self.conv_threshold = conv_threshold
        self.max_iterations = max_iterations
        self.nruns = nruns
        self.epsilon = epsilon
        self.output_filename = output_filename

        self.client = None

        self.row_clusters = None
        self.col_clusters = None
        self.error = None

        self.nruns_completed = 0

    def run_with_dask(self, client=None, low_memory=False):
        """
        Run the co-clustering with Dask

        :param client: Dask client
        :param low_memory: if true, use a memory-conservative algorithm
        """
        self.client = client if client is not None else Client()

        if low_memory:
            self._dask_runs_memory()
        else:
            self._dask_runs_performance()
        self._write_clusters()

    def run_with_threads(self, nthreads=1):
        """
        Run the co-clustering using an algorithm based on numpy + threading
        (only suitable for local runs)

        :param nthreads: number of threads
        """
        with ThreadPoolExecutor(max_workers=nthreads) as executor:
            futures = {
                executor.submit(coclustering_numpy.coclustering,
                                self.Z,
                                self.nclusters_row,
                                self.nclusters_col,
                                self.conv_threshold,
                                self.max_iterations,
                                self.epsilon):
                r for r in range(self.nruns)
            }
            for future in concurrent.futures.as_completed(futures):
                logger.info(f'Waiting for run {self.nruns_completed} ..')
                converged, niters, row, col, e = future.result()
                logger.info(f'Error = {e}')
                if converged:
                    logger.info(f'Run converged in {niters} iterations')
                else:
                    logger.warning(f'Run not converged in {niters} iterations')
<<<<<<< HEAD
                if self.error is None or e < self.error:
                    self.row_clusters, self.col_clusters = row, col
                    self.error = e
                self.nruns_completed += 1
=======
                if e < e_min:
                    row_min, col_min, e_min = row, col, e
                r += 1
        self.row_clusters = row_min
        self.col_clusters = col_min
        self.error = e_min
        self._write_clusters()
>>>>>>> 54e86ea7

    def run_serial(self):
        raise NotImplementedError

    def _dask_runs_memory(self):
        """ Memory efficient Dask implementation: sequential runs """
        for r in range(self.nruns):
            logger.info(f'Run {self.nruns_completed} ..')
            converged, niters, row, col, e = coclustering_dask.coclustering(
                self.Z,
                self.nclusters_row,
                self.nclusters_col,
                self.conv_threshold,
                self.max_iterations,
                self.epsilon
            )
            logger.info(f'Error = {e}')
            if converged:
                logger.info(f'Run converged in {niters} iterations')
            else:
                logger.warning(f'Run not converged in {niters} iterations')
            if self.error is None or e < self.error:
                self.row_clusters = row.compute()
                self.col_clusters = col.compute()
                self.error = e
            self.nruns_completed += 1

    def _dask_runs_performance(self):
        """
        Faster but memory-intensive Dask implementation: all runs are
        simultaneosly submitted to the scheduler
        """
        Z = self.client.scatter(self.Z)
        futures = [self.client.submit(coclustering_dask.coclustering,
                                      Z,
                                      self.nclusters_row,
                                      self.nclusters_col,
                                      self.conv_threshold,
                                      self.max_iterations,
                                      self.epsilon,
                                      run_on_worker=True,
                                      pure=False)
                   for r in range(self.nruns)]
        for future, result in dask.distributed.as_completed(
                futures,
                with_results=True,
                raise_errors=False):
            logger.info(f'Waiting for run {self.nruns_completed} ..')
            converged, niters, row, col, e = result
            logger.info(f'Error = {e}')
            if converged:
                logger.info(f'Run converged in {niters} iterations')
            else:
                logger.warning(f'Run not converged in {niters} iterations')
<<<<<<< HEAD
            if self.error is None or e < self.error:
                self.row_clusters = row.compute()
                self.col_clusters = col.compute()
                self.error = e
            self.nruns_completed += 1
=======
            if e < e_min:
                row_min, col_min, e_min = row, col, e
            r += 1
        self.row_clusters = row_min.compute()
        self.col_clusters = col_min.compute()
        self.error = e_min

    def _write_clusters(self):
        if self.output_filename:
            with open(self.output_filename, 'w') as f:
                data = {
                    'cgc_version': __version__,
                    'error': self.error,
                    'row_clusters': self.row_clusters.tolist(),
                    'col_clusters': self.col_clusters.tolist()
                }
                json.dump(data, f, indent=4)
>>>>>>> 54e86ea7
<|MERGE_RESOLUTION|>--- conflicted
+++ resolved
@@ -89,20 +89,11 @@
                     logger.info(f'Run converged in {niters} iterations')
                 else:
                     logger.warning(f'Run not converged in {niters} iterations')
-<<<<<<< HEAD
                 if self.error is None or e < self.error:
                     self.row_clusters, self.col_clusters = row, col
                     self.error = e
                 self.nruns_completed += 1
-=======
-                if e < e_min:
-                    row_min, col_min, e_min = row, col, e
-                r += 1
-        self.row_clusters = row_min
-        self.col_clusters = col_min
-        self.error = e_min
         self._write_clusters()
->>>>>>> 54e86ea7
 
     def run_serial(self):
         raise NotImplementedError
@@ -157,19 +148,11 @@
                 logger.info(f'Run converged in {niters} iterations')
             else:
                 logger.warning(f'Run not converged in {niters} iterations')
-<<<<<<< HEAD
             if self.error is None or e < self.error:
                 self.row_clusters = row.compute()
                 self.col_clusters = col.compute()
                 self.error = e
             self.nruns_completed += 1
-=======
-            if e < e_min:
-                row_min, col_min, e_min = row, col, e
-            r += 1
-        self.row_clusters = row_min.compute()
-        self.col_clusters = col_min.compute()
-        self.error = e_min
 
     def _write_clusters(self):
         if self.output_filename:
@@ -180,5 +163,4 @@
                     'row_clusters': self.row_clusters.tolist(),
                     'col_clusters': self.col_clusters.tolist()
                 }
-                json.dump(data, f, indent=4)
->>>>>>> 54e86ea7
+                json.dump(data, f, indent=4)