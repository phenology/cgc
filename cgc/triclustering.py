--- conflicted
+++ resolved
@@ -76,23 +76,13 @@
                     logger.info(f'Run converged in {niters} iterations')
                 else:
                     logger.warning(f'Run not converged in {niters} iterations')
-<<<<<<< HEAD
                 if self.error is None or e < self.error:
                     self.row_clusters = row
                     self.col_clusters = col
                     self.bnd_clusters = bnd
                     self.error = e
                 self.nruns_completed += 1
-=======
-                if e < e_min:
-                    row_min, col_min, bnd_min, e_min = row, col, bnd, e
-                r += 1
-        self.row_clusters = row_min
-        self.col_clusters = col_min
-        self.bnd_clusters = bnd_min
-        self.error = e_min
         self._write_clusters()
->>>>>>> 54e86ea7
 
     def run_with_dask(self, client=None):
         raise NotImplementedError
